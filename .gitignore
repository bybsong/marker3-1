--- conflicted
+++ resolved
@@ -9,13 +9,10 @@
 report.json
 benchmark_data
 debug_data
-<<<<<<< HEAD
 temp.md
 temp
 conversion_results
-=======
 uploads
->>>>>>> da6a2f5c
 
 # Byte-compiled / optimized / DLL files
 __pycache__/
