from markdownify import markdownify, MarkdownConverter
from pydantic import BaseModel

from marker.v2.renderers.html import HTMLRenderer
from marker.v2.schema.document import Document


class Markdownify(MarkdownConverter):
    pass


class MarkdownOutput(BaseModel):
    markdown: str
    images: dict


class MarkdownRenderer(HTMLRenderer):
<<<<<<< HEAD
    def __call__(self, document) -> MarkdownOutput:
=======
    def __call__(self, document: Document):
>>>>>>> e6629720
        document_output = document.render()
        full_html, images = self.extract_html(document, document_output)
        md_cls = Markdownify(
            heading_style="ATX",
            bullets="-",
            escape_misc=False,
            escape_underscores=False
<<<<<<< HEAD
        )
        markdown = md_cls.convert(full_html)
        return MarkdownOutput(
            markdown=markdown,
            images=images
        )

=======
        )
>>>>>>> e6629720
<|MERGE_RESOLUTION|>--- conflicted
+++ resolved
@@ -15,11 +15,7 @@
 
 
 class MarkdownRenderer(HTMLRenderer):
-<<<<<<< HEAD
-    def __call__(self, document) -> MarkdownOutput:
-=======
-    def __call__(self, document: Document):
->>>>>>> e6629720
+    def __call__(self, document: Document) -> MarkdownOutput:
         document_output = document.render()
         full_html, images = self.extract_html(document, document_output)
         md_cls = Markdownify(
@@ -27,14 +23,9 @@
             bullets="-",
             escape_misc=False,
             escape_underscores=False
-<<<<<<< HEAD
         )
         markdown = md_cls.convert(full_html)
         return MarkdownOutput(
             markdown=markdown,
             images=images
-        )
-
-=======
-        )
->>>>>>> e6629720
+        )